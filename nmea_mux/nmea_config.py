--- conflicted
+++ resolved
@@ -27,13 +27,8 @@
     "name": "TCP to Navionics"
 }
 
-<<<<<<< HEAD
 UDP_NAVIONICS = {
     "type": "UDP",
-=======
-UDP_MUX = {
-   "type": "UDP",
->>>>>>> 16743e2f
     "is_mux": True,
     "address": (ALL_NICS, NMEA_PORT),  # We don't really car about this for UDP
     "send_to": (PHONE_IP, NMEA_PORT),
@@ -43,16 +38,11 @@
 UART_MUX = {
     "type": "SERIAL",
     "is_mux": True,
-<<<<<<< HEAD
     "port": NMEA_DEV,
     "baud": NMEA_BUS_BAUD,
     "name": "UART MUX"
-=======
     "address": "/dev/ttyS0",
     # "address": "/dev/tty.usbserial-FT9FV3Y3",
-    "baud": 4800,
-    "name": "NMEA to instruments and VHF"
->>>>>>> 16743e2f
 }
 
 TCP_LISTEN = {
@@ -73,18 +63,12 @@
 UART_AIS_LISTEN = {
     "type": "SERIAL",
     "is_mux": False,
-<<<<<<< HEAD
     "port": AIS_DEV,
     "baud": AIS_BAUD,
-=======
-    "address": "/dev/ttyS1",
-    "baud": 38400,
->>>>>>> 16743e2f
     "name": "AIS from VHF"
 }
 
 CHANNELS = [
-<<<<<<< HEAD
     # SERIAL_MUX,
     UART_AIS_LISTEN,
     # GPS_LISTEN,
@@ -92,15 +76,4 @@
     TCP_LISTEN,
     # NAVIONICS_TCP,
     # UDP_NAVIONICS
-]
-=======
-    UDP_MUX,
-    SERIAL_MUX,
-    AIS_LISTEN,
-    GPS_LISTEN
-]
-
-if DEBUG:
-    for chan in TEST_CHANNELS:
-        CHANNELS.append(chan)
->>>>>>> 16743e2f
+]